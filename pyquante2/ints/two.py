from numpy import array,pi,sqrt,exp
from math import factorial
from pyquante2.utils import Fgamma, norm2
from pyquante2.ints.one import gaussian_product_center, binomial_prefactor


<<<<<<< HEAD
def ERI(a,b,c,d):
    """
    Electron repulsion integral between four basis functions a,b,c,d. Works for both
    contracted and primitive functions.
    >>> from pyquante2 import pgbf,cgbf
    >>> s = pgbf(1)
    >>> round(ERI(s,s,s,s),10)
    1.1283791671
    >>> s = cgbf(exps=[1],coefs=[1])
    >>> round(ERI(s,s,s,s),10)
    1.1283791671
    >>> s2 = cgbf((0,0,1),(0,0,0),[1],[1])
    >>> round(ERI(s,s,s2,s2),10)
    0.84270079
    """
    if d.contracted:
        return sum(cd*ERI(pd,c,a,b) for (cd,pd) in d)
=======
def contr_coulomb(aexps,acoefs,anorms,xyza,powa,
                  bexps,bcoefs,bnorms,xyzb,powb,
                  cexps,ccoefs,cnorms,xyzc,powc,
                  dexps,dcoefs,dnorms,xyzd,powd):

    """
    Return the coulomb repulsion as in the coulomb_repulsion routine, but
    allow lists of exponents and normalization constants.
    >>> from pyquante2.utils import isnear
    >>> p1 = (0.,0.,0.)
    >>> p2 = (0.,0.,1.)
    >>> lmn = (0,0,0)
    >>> isnear(contr_coulomb([1.],[1.],[1.],p1,lmn,[1.],[1.],[1.],p1,lmn,[1.],[1.],[1.],p1,lmn,[1.],[1.],[1.],p1,lmn),4.3733545819)
    True
    >>> isnear(contr_coulomb([1.],[1.],[1.],p1,lmn,[1.],[1.],[1.],p1,lmn,[1.],[1.],[1.],p2,lmn,[1.],[1.],[1.],p2,lmn),3.2661267318)
    True
    """
    Jij = 0.
    for i in xrange(len(aexps)):
        for j in xrange(len(bexps)):
            for k in xrange(len(cexps)):
                for l in xrange(len(dexps)):
                    incr = coulomb_repulsion(xyza,anorms[i],powa,aexps[i],
                                             xyzb,bnorms[j],powb,bexps[j],
                                             xyzc,cnorms[k],powc,cexps[k],
                                             xyzd,dnorms[l],powd,dexps[l])
                    Jij = Jij + acoefs[i]*bcoefs[j]*ccoefs[k]*dcoefs[l]*incr
    return Jij

def contract(f,a,b,c,d):
    """
    A simpler interface to a contracted coulomb integral
    >>> from pyquante2.utils import isnear
    >>> from pyquante2.basis.cgbf import cgbf
    >>> s = cgbf(exps=[1],coefs=[1])
    >>> isnear(contract(ERI,s,s,s,s),1.1283791671)
    True
    """
    return sum(ca*cb*cc*cd*f(pa,pb,pc,pd) for (ca,pa) in a
               for (cb,pb) in b for (cc,pc) in c for (cd,pd) in d)

def ERI(a,b,c,d):
    """
    >>> from pyquante2.utils import isnear
    >>> from pyquante2.basis.pgbf import pgbf
    >>> s = pgbf(1)
    >>> isnear(ERI(s,s,s,s),1.1283791671)
    True
    """ 
>>>>>>> 9d051446
    return coulomb_repulsion(a.origin,a.norm,a.powers,a.exponent,
                             b.origin,b.norm,b.powers,b.exponent,
                             c.origin,c.norm,c.powers,c.exponent,
                             d.origin,d.norm,d.powers,d.exponent)

def coulomb_repulsion(xyza,norma,(la,ma,na),alphaa,
                      xyzb,normb,(lb,mb,nb),alphab,
                      xyzc,normc,(lc,mc,nc),alphac,
                      xyzd,normd,(ld,md,nd),alphad):
    """
    Return the coulomb repulsion between four primitive gaussians a,b,c,d with the given origin
    x,y,z, normalization constants norm, angular momena l,m,n, and exponent alpha.
<<<<<<< HEAD
    >>> p1 = array((0.,0.,0.),'d')
    >>> p2 = array((0.,0.,1.),'d')
=======
    >>> from pyquante2.utils import isnear
    >>> p1 = (0.,0.,0.)
    >>> p2 = (0.,0.,1.)
>>>>>>> 9d051446
    >>> lmn = (0,0,0)
    >>> isnear(coulomb_repulsion(p1,1.,lmn,1.,p1,1.,lmn,1.,p1,1.,lmn,1.,p1,1.,lmn,1.),4.3733545819)
    True
    >>> isnear(coulomb_repulsion(p1,1.,lmn,1.,p1,1.,lmn,1.,p2,1.,lmn,1.,p2,1.,lmn,1.),3.2661267318)
    True
    """
    xa,ya,za = xyza
    xb,yb,zb = xyzb
    xc,yc,zc = xyzc
    xd,yd,zd = xyzd

    rab2 = norm2(xyza-xyzb)
    rcd2 = norm2(xyzc-xyzd)
    xyzp = gaussian_product_center(alphaa,xyza,alphab,xyzb)
    xp,yp,zp = xyzp
    xyzq = gaussian_product_center(alphac,xyzc,alphad,xyzd)
    xq,yq,zq = xyzq
    rpq2 = norm2(xyzp-xyzq)
    gamma1 = alphaa+alphab
    gamma2 = alphac+alphad
    delta = 0.25*(1/gamma1+1/gamma2)

    Bx = B_array(la,lb,lc,ld,xp,xa,xb,xq,xc,xd,gamma1,gamma2,delta)
    By = B_array(ma,mb,mc,md,yp,ya,yb,yq,yc,yd,gamma1,gamma2,delta)
    Bz = B_array(na,nb,nc,nd,zp,za,zb,zq,zc,zd,gamma1,gamma2,delta)

    sum = 0.
    for I in xrange(la+lb+lc+ld+1):
        for J in xrange(ma+mb+mc+md+1):
            for K in xrange(na+nb+nc+nd+1):
                sum = sum + Bx[I]*By[J]*Bz[K]*Fgamma(I+J+K,0.25*rpq2/delta)

    return 2*pow(pi,2.5)/(gamma1*gamma2*sqrt(gamma1+gamma2)) \
           *exp(-alphaa*alphab*rab2/gamma1) \
           *exp(-alphac*alphad*rcd2/gamma2)*sum*norma*normb*normc*normd

def B_term(i1,i2,r1,r2,u,l1,l2,l3,l4,Px,Ax,Bx,Qx,Cx,Dx,gamma1,gamma2,delta):
    "THO eq. 2.22"
    return fB(i1,l1,l2,Px,Ax,Bx,r1,gamma1) \
           *pow(-1,i2)*fB(i2,l3,l4,Qx,Cx,Dx,r2,gamma2) \
           *pow(-1,u)*fact_ratio2(i1+i2-2*(r1+r2),u) \
           *pow(Qx-Px,i1+i2-2*(r1+r2)-2*u) \
           /pow(delta,i1+i2-2*(r1+r2)-u)

def B_array(l1,l2,l3,l4,p,a,b,q,c,d,g1,g2,delta):
    Imax = l1+l2+l3+l4+1
    B = [0]*Imax
    for i1 in xrange(l1+l2+1):
        for i2 in xrange(l3+l4+1):
            for r1 in xrange(i1/2+1):
                for r2 in xrange(i2/2+1):
                    for u in xrange((i1+i2)/2-r1-r2+1):
                        I = i1+i2-2*(r1+r2)-u
                        B[I] = B[I] + B_term(i1,i2,r1,r2,u,l1,l2,l3,l4,
                                             p,a,b,q,c,d,g1,g2,delta)
    return B

def fB(i,l1,l2,P,A,B,r,g): return binomial_prefactor(i,l1,l2,P-A,P-B)*B0(i,r,g)
def B0(i,r,g): return fact_ratio2(i,r)*pow(4*g,r-i)
def fact_ratio2(a,b): return factorial(a)/factorial(b)/factorial(a-2*b)

if __name__ == '__main__':
    import doctest; doctest.testmod()<|MERGE_RESOLUTION|>--- conflicted
+++ resolved
@@ -3,66 +3,6 @@
 from pyquante2.utils import Fgamma, norm2
 from pyquante2.ints.one import gaussian_product_center, binomial_prefactor
 
-
-<<<<<<< HEAD
-def ERI(a,b,c,d):
-    """
-    Electron repulsion integral between four basis functions a,b,c,d. Works for both
-    contracted and primitive functions.
-    >>> from pyquante2 import pgbf,cgbf
-    >>> s = pgbf(1)
-    >>> round(ERI(s,s,s,s),10)
-    1.1283791671
-    >>> s = cgbf(exps=[1],coefs=[1])
-    >>> round(ERI(s,s,s,s),10)
-    1.1283791671
-    >>> s2 = cgbf((0,0,1),(0,0,0),[1],[1])
-    >>> round(ERI(s,s,s2,s2),10)
-    0.84270079
-    """
-    if d.contracted:
-        return sum(cd*ERI(pd,c,a,b) for (cd,pd) in d)
-=======
-def contr_coulomb(aexps,acoefs,anorms,xyza,powa,
-                  bexps,bcoefs,bnorms,xyzb,powb,
-                  cexps,ccoefs,cnorms,xyzc,powc,
-                  dexps,dcoefs,dnorms,xyzd,powd):
-
-    """
-    Return the coulomb repulsion as in the coulomb_repulsion routine, but
-    allow lists of exponents and normalization constants.
-    >>> from pyquante2.utils import isnear
-    >>> p1 = (0.,0.,0.)
-    >>> p2 = (0.,0.,1.)
-    >>> lmn = (0,0,0)
-    >>> isnear(contr_coulomb([1.],[1.],[1.],p1,lmn,[1.],[1.],[1.],p1,lmn,[1.],[1.],[1.],p1,lmn,[1.],[1.],[1.],p1,lmn),4.3733545819)
-    True
-    >>> isnear(contr_coulomb([1.],[1.],[1.],p1,lmn,[1.],[1.],[1.],p1,lmn,[1.],[1.],[1.],p2,lmn,[1.],[1.],[1.],p2,lmn),3.2661267318)
-    True
-    """
-    Jij = 0.
-    for i in xrange(len(aexps)):
-        for j in xrange(len(bexps)):
-            for k in xrange(len(cexps)):
-                for l in xrange(len(dexps)):
-                    incr = coulomb_repulsion(xyza,anorms[i],powa,aexps[i],
-                                             xyzb,bnorms[j],powb,bexps[j],
-                                             xyzc,cnorms[k],powc,cexps[k],
-                                             xyzd,dnorms[l],powd,dexps[l])
-                    Jij = Jij + acoefs[i]*bcoefs[j]*ccoefs[k]*dcoefs[l]*incr
-    return Jij
-
-def contract(f,a,b,c,d):
-    """
-    A simpler interface to a contracted coulomb integral
-    >>> from pyquante2.utils import isnear
-    >>> from pyquante2.basis.cgbf import cgbf
-    >>> s = cgbf(exps=[1],coefs=[1])
-    >>> isnear(contract(ERI,s,s,s,s),1.1283791671)
-    True
-    """
-    return sum(ca*cb*cc*cd*f(pa,pb,pc,pd) for (ca,pa) in a
-               for (cb,pb) in b for (cc,pc) in c for (cd,pd) in d)
 
 def ERI(a,b,c,d):
     """
@@ -71,8 +11,15 @@
     >>> s = pgbf(1)
     >>> isnear(ERI(s,s,s,s),1.1283791671)
     True
+    >>> s = cgbf(exps=[1],coefs=[1])
+    >>> isnear(ERI(s,s,s,s),1.1283791671)
+    True
+    >>> s2 = cgbf((0,0,1),(0,0,0),[1],[1])
+    >>> isnear(ERI(s,s,s2,s2),0.84270079)
+    True
     """ 
->>>>>>> 9d051446
+    if d.contracted:
+        return sum(cd*ERI(pd,c,a,b) for (cd,pd) in d)
     return coulomb_repulsion(a.origin,a.norm,a.powers,a.exponent,
                              b.origin,b.norm,b.powers,b.exponent,
                              c.origin,c.norm,c.powers,c.exponent,
@@ -85,14 +32,8 @@
     """
     Return the coulomb repulsion between four primitive gaussians a,b,c,d with the given origin
     x,y,z, normalization constants norm, angular momena l,m,n, and exponent alpha.
-<<<<<<< HEAD
     >>> p1 = array((0.,0.,0.),'d')
     >>> p2 = array((0.,0.,1.),'d')
-=======
-    >>> from pyquante2.utils import isnear
-    >>> p1 = (0.,0.,0.)
-    >>> p2 = (0.,0.,1.)
->>>>>>> 9d051446
     >>> lmn = (0,0,0)
     >>> isnear(coulomb_repulsion(p1,1.,lmn,1.,p1,1.,lmn,1.,p1,1.,lmn,1.,p1,1.,lmn,1.),4.3733545819)
     True
